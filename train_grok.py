import os
import random
from argparse import ArgumentParser
from dataclasses import dataclass
from typing import Callable, Dict, List, Tuple

import torch
import torch.nn.functional as F
import torch.optim as optim
import wandb
from torch.utils.data import DataLoader, TensorDataset
from tqdm.auto import tqdm
from pathlib import Path

from model import Transformer
from utils import analyze_neuron_frequencies
import copy

@dataclass
class TrainingConfig:
    d_vocab: int
    seed: int
    lr: float
    weight_decay: float
    frac_train: float
    num_epochs: int
    stopping_thresh: float
    batch_size: int
    num_layers: int
    d_model: int
    batch_style: str
    n_ctx: int
    d_mlp: int
    num_heads: int
    d_head: int
    act_type: str
    use_ln: bool

class ArithmeticTrainer:
    def __init__(self, config: TrainingConfig, modulo: int, function_name: str):
        self.config = config
        self.modulo = modulo
        self.device = torch.device("cuda" if torch.cuda.is_available() else "cpu")

        # Initialize functions dictionary
        self.fns_dict = {
            'Task1': lambda x, y: (x + y) % modulo,
            'Task2': lambda x, y: (x - y) % modulo,
            'Task3': lambda x, y: (x + y)**2 % modulo,
            'Task4': lambda x, y: (x**2 + y**2) % modulo,
            'Task5': lambda x, y: (x * pow(y, modulo-2, modulo)) % modulo,
            'Task6': lambda x, y: (2*x*y) % modulo,
            'Task7': lambda x, y: (x**3 + y**3) % modulo,
            'Task8': lambda x, y: (x + y)**3 % modulo,
            'Task9': lambda x, y: (x*y) % modulo
        }
        self.fn = self.fns_dict[function_name]

        # Set random seed
        random.seed(config.seed)
        torch.manual_seed(config.seed)
        if torch.cuda.is_available():
            torch.cuda.manual_seed_all(config.seed)

        # Initialize model
        self.model = self._initialize_model()
        self.optimizer = self._initialize_optimizer()
        self.scheduler = optim.lr_scheduler.LambdaLR(
            self.optimizer, 
            lambda step: min(step/10, 1)
        )

    def _initialize_model(self) -> Transformer:
        model = Transformer(
            num_layers=self.config.num_layers,
            d_vocab=self.config.d_vocab,
            d_model=self.config.d_model,
            d_mlp=self.config.d_mlp,
            d_head=self.config.d_head,
            num_heads=self.config.num_heads,
            n_ctx=self.config.n_ctx,
            act_type=self.config.act_type,
            use_cache=False,
            use_ln=self.config.use_ln
        )
        return model.to(self.device)

    def _initialize_optimizer(self) -> optim.AdamW:
        return optim.AdamW(
            self.model.parameters(),
            lr=self.config.lr,
            weight_decay=self.config.weight_decay,
            betas=(0.9, 0.98)
        )

    @staticmethod
    def cross_entropy_high_precision(logits: torch.Tensor, labels: torch.Tensor) -> torch.Tensor:
        logprobs = F.log_softmax(logits.to(torch.float64), dim=-1)
        prediction_logprobs = torch.gather(logprobs, index=labels[:, None], dim=-1)
        return -torch.mean(prediction_logprobs)

    def compute_loss_and_accuracy(self, data: torch.Tensor) -> Tuple[torch.Tensor, torch.Tensor]:
        inputs = data[:, :-1]
        labels = data[:, -1]

        try:
            logits = self.model(inputs)[:, -1]
        except:
            logits = self.model(inputs)['logits'][:, -1]

        loss = self.cross_entropy_high_precision(logits, labels)
        predictions = torch.argmax(logits, dim=-1)
        accuracy = (predictions == labels).float().mean()

        return loss, accuracy

    def generate_dataset(self) -> Tuple[DataLoader, DataLoader]:
        def gen_pairs(frac_train: float, num: int, seed: int = 0) -> Tuple[List, List]:
            pairs = [(i, j, self.fn(i, j)) for i in range(num) for j in range(num)]
            random.seed(seed)
            random.shuffle(pairs)
            div = int(frac_train * len(pairs))
            return pairs[:div], pairs[div:]

        train_data, test_data = gen_pairs(self.config.frac_train, self.modulo, self.config.seed)

        train_tensor = torch.tensor(train_data, dtype=torch.long).to(self.device)
        test_tensor = torch.tensor(test_data, dtype=torch.long).to(self.device)

        train_dataset = TensorDataset(train_tensor)
        test_dataset = TensorDataset(test_tensor)

        train_loader = DataLoader(train_dataset, batch_size=self.config.batch_size, shuffle=True)
        test_loader = DataLoader(test_dataset, batch_size=self.config.batch_size)

        return train_loader, test_loader

    def train_epoch(self, train_loader: DataLoader) -> Tuple[float, float]:
        self.model.train()
        total_loss = 0.0
        total_acc = 0.0

        for batch in train_loader:
            batch = batch[0].to(self.device)
            loss, acc = self.compute_loss_and_accuracy(batch)

            self.optimizer.zero_grad()
            loss.backward()
            self.optimizer.step()

            total_loss += loss.item()
            total_acc += acc.item()

        return total_loss / len(train_loader), total_acc / len(train_loader)

    def evaluate(self, test_loader: DataLoader) -> Tuple[float, float]:
        self.model.eval()
        total_loss = 0.0
        total_acc = 0.0

        with torch.no_grad():
            for batch in test_loader:
                batch = batch[0].to(self.device)
                loss, acc = self.compute_loss_and_accuracy(batch)
                total_loss += loss.item()
                total_acc += acc.item()

        return total_loss / len(test_loader), total_acc / len(test_loader)

    def save_checkpoint(self, save_dir: str, seed: int, run_name: str, 
                        train_losses: List[float], test_losses: List[float], 
                        epochs: List[int], state_dicts: List[Dict]) -> None:
        final_dict = {
            'train_losses': train_losses,
            'test_losses': test_losses,
            'epochs': epochs,
            'state_dicts': state_dicts,
            'model': self.model.state_dict(),
            'config': self.config.__dict__
        }

        save_path = os.path.join(save_dir, "models", str(seed), run_name, "full_run_data.pth")
        os.makedirs(os.path.dirname(save_path), exist_ok=True)
        torch.save(final_dict, save_path)

    def train(self, run_name: str, project_name: str) -> None:
                
        # Initialize wandb
        wandb.init(
            id=wandb.util.generate_id(),
<<<<<<< HEAD
            name=run_name,
=======
            dir=os.path.join(os.getcwd(), "log"),
            name=run_name + f"_[{str(self.config.seed)}]",
>>>>>>> 18339475
            project=project_name
        )

        train_loader, test_loader = self.generate_dataset()
        train_losses, test_losses = [], []
        epochs_list, state_dicts = [], []

        for epoch in tqdm(range(self.config.num_epochs)):
            train_loss, train_acc = self.train_epoch(train_loader)
            test_loss, test_acc = self.evaluate(test_loader)

            self.scheduler.step()

            # Log metrics
            wandb.log({
                'train_loss': train_loss,
                'test_loss': test_loss,
                'train_accuracy': train_acc,
                'test_accuracy': test_acc,
                'lr': self.scheduler.get_last_lr()[0]
            }, step=epoch)

            # Save checkpoints
            if epoch % 100 == 0 and epoch != 0:
                train_losses.append(train_loss)
                test_losses.append(test_loss)
                epochs_list.append(epoch)
                state_dicts.append(copy.deepcopy(self.model.state_dict()))

            # Early stopping
            if test_loss < self.config.stopping_thresh:
                print(f"Early stopping at epoch {epoch}")
                print(f"Final train accuracy: {train_acc:.4f}")
                print(f"Final test accuracy: {test_acc:.4f}")
                break

        ckpt_dir = Path(__file__).parent / "ckpts"
        ckpt_dir.mkdir(exist_ok=True, parents=True)

        # Save final results
        self.save_checkpoint(
<<<<<<< HEAD
            ckpt_dir,
=======
            os.getcwd(),
            self.config.seed,
>>>>>>> 18339475
            run_name,
            train_losses,
            test_losses,
            epochs_list,
            state_dicts
        )

def main():
    parser = ArgumentParser()
    parser.add_argument("--ckpt", type=str, default="")
    parser.add_argument("--project_name", type=str, default="Arith-Transfer-Again")
    parser.add_argument("--fn_name", type=str, default="Task1", 
                        choices=["Task1", "Task2", "Task3", "Task4", "Task5", "Task6", "Task7", "Task8", "Task9"])
    parser.add_argument("--seed", type=int, default=42)
    args = parser.parse_args()

    # Configuration
    config = TrainingConfig(
        d_vocab=114,  # p + 1
        seed=args.seed,
        lr=1e-3,
        weight_decay=1,
        frac_train=0.3,
        num_epochs=50000,
        stopping_thresh=1e-9,
        batch_size=16384,
        num_layers=1,
        d_model=128,
        batch_style='full',
        n_ctx=3,
        d_mlp=512,  # 4*d_model
        num_heads=4,
        d_head=32,  # d_model//num_heads
        act_type='ReLU',
        use_ln=False
    )

    # Initialize trainer
    trainer = ArithmeticTrainer(config, modulo=113, function_name=args.fn_name)

    # Load checkpoint if provided
    if args.ckpt:
        ckpt = torch.load(args.ckpt)["model"]
        trainer.model.load_state_dict(ckpt)
        run_name = f"{args.ckpt.split('/')[-2]}->{args.fn_name}"
    else:
        run_name = args.fn_name

    trainer.train(run_name, args.project_name)

if __name__ == "__main__":
    main()<|MERGE_RESOLUTION|>--- conflicted
+++ resolved
@@ -188,12 +188,7 @@
         # Initialize wandb
         wandb.init(
             id=wandb.util.generate_id(),
-<<<<<<< HEAD
-            name=run_name,
-=======
-            dir=os.path.join(os.getcwd(), "log"),
             name=run_name + f"_[{str(self.config.seed)}]",
->>>>>>> 18339475
             project=project_name
         )
 
@@ -235,12 +230,8 @@
 
         # Save final results
         self.save_checkpoint(
-<<<<<<< HEAD
             ckpt_dir,
-=======
-            os.getcwd(),
             self.config.seed,
->>>>>>> 18339475
             run_name,
             train_losses,
             test_losses,
